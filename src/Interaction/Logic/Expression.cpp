--- conflicted
+++ resolved
@@ -89,11 +89,7 @@
     }
 }
 
-<<<<<<< HEAD
-Nebulite::Interaction::Logic::Expression::Entry::From Nebulite::Interaction::Logic::Expression::getContext(std::string const& key) {
-=======
 Nebulite::Interaction::Logic::Expression::Component::From Nebulite::Interaction::Logic::Expression::getContext(const std::string& key) {
->>>>>>> 0e09b8eb
     if (key.starts_with("self.")) {
         return Component::From::self;
     } else if (key.starts_with("other.")) {
@@ -173,11 +169,7 @@
     }
 }
 
-<<<<<<< HEAD
-void Nebulite::Interaction::Logic::Expression::parseIntoEntries(std::string const& expr, std::vector<Entry>& entries){
-=======
 void Nebulite::Interaction::Logic::Expression::parseIntoComponents(const std::string& expr, std::vector<std::shared_ptr<Component>>& components){
->>>>>>> 0e09b8eb
     // First, we must split the expression into tokens
     std::vector<std::string> tokensPhase1, tokens;
 
@@ -234,11 +226,7 @@
     }
 }
 
-<<<<<<< HEAD
-void Nebulite::Interaction::Logic::Expression::readFormatter(Entry* entry, std::string const& formatter) {
-=======
 void Nebulite::Interaction::Logic::Expression::readFormatter(std::shared_ptr<Component>& component, const std::string& formatter) {
->>>>>>> 0e09b8eb
     // Check formatter. Integer cast should not include precision. Is ignored later on in casting but acceptable as input
     // Examples:
     // $i     : leadingZero = false , alignment = -1 , precision = -1
@@ -269,11 +257,7 @@
     }
 }
 
-<<<<<<< HEAD
-void Nebulite::Interaction::Logic::Expression::parseTokenTypeEval(std::string const& token, Entry& currentEntry, std::vector<Entry>& entries) {
-=======
 void Nebulite::Interaction::Logic::Expression::parseTokenTypeEval(const std::string& token, std::vector<std::shared_ptr<Component>>& components) {
->>>>>>> 0e09b8eb
     // $[leading zero][alignment][.][precision]<type:f,i>
     // - bool leading zero   : on/off
     // - int alignment       : <0 means no formatting
@@ -343,14 +327,6 @@
     components.push_back(currentComponent);
 }
 
-<<<<<<< HEAD
-void Nebulite::Interaction::Logic::Expression::parseTokenTypeText(std::string const& token, Entry& currentEntry, std::vector<Entry>& entries) {
-    // Current token is Text
-    // Perhaps mixed with variables...
-    std::vector<std::string> subTokens = Nebulite::Utility::StringHandler::splitOnSameDepth(token, '{');
-    for (auto const& subToken : subTokens) {
-        // Variable outside of eval, no need to register
-=======
 void Nebulite::Interaction::Logic::Expression::parseTokenTypeText(const std::string& token, std::vector<std::shared_ptr<Component>>& components) {
     // Current token is Text
     // Perhaps mixed with variables...
@@ -359,7 +335,6 @@
         std::shared_ptr<Component> currentComponent =  std::make_shared<Component>();
 
         // Token is type variable
->>>>>>> 0e09b8eb
         if(subToken.starts_with('{')){
             // 1.) remove {}
             // We keep all other potential {} inside the variable name for later multiresolve
@@ -385,11 +360,7 @@
     }
 }
 
-<<<<<<< HEAD
-void Nebulite::Interaction::Logic::Expression::printCompileError(const Entry& entry, int const error) {
-=======
 void Nebulite::Interaction::Logic::Expression::printCompileError(const std::shared_ptr<Component>& component, const int error) {
->>>>>>> 0e09b8eb
     Nebulite::Utility::Capture::cerr() << "-----------------------------------------------------------------" << Nebulite::Utility::Capture::endl;
     Nebulite::Utility::Capture::cerr() << "Error compiling expression: '" << component->str << "' Error code: " << std::to_string(error) << Nebulite::Utility::Capture::endl;
     Nebulite::Utility::Capture::cerr() << "You might see this message multiple times due to expression parallelization." << Nebulite::Utility::Capture::endl;
@@ -438,15 +409,6 @@
         compileIfExpression(component);
     }
 
-<<<<<<< HEAD
-=======
-    // Check if parsed expression is returnable as double
-    _isReturnableAsDouble = (components.size() == 1) &&
-                            (components[0]->type == Component::eval) &&
-                            (components[0]->cast == Component::CastType::none);
-
-    // Get the unique ID for this expression
->>>>>>> 0e09b8eb
     auto globalspace = self->getGlobalSpace();
     uniqueId = globalspace->getUniqueId(fullExpression, Nebulite::Core::GlobalSpace::UniqueIdType::EXPRESSION);
 
@@ -568,11 +530,7 @@
 
     // Concatenate results of each component
     std::string result = "";
-<<<<<<< HEAD
-    for (auto const& entry : entries) {
-=======
     for (const auto& component : components) {
->>>>>>> 0e09b8eb
         std::string token = "";
         switch (component->type){
             //------------------------------------------
@@ -607,13 +565,8 @@
     return te_eval(components[0]->expression);
 }
 
-<<<<<<< HEAD
 odpvec* Nebulite::Interaction::Logic::Expression::ensureOtherOrderedCacheList(Nebulite::Utility::JSON* reference) {
     auto cache = reference->getExpressionRefsAsOther();
-=======
-odpvec* Nebulite::Interaction::Logic::Expression::ensure_other_cache_component(Nebulite::Utility::JSON* current_other) {
-    auto cache = current_other->getExpressionRefsAsOther();
->>>>>>> 0e09b8eb
     std::lock_guard<std::mutex> cache_lock(cache->mtx);
     
     // Check if we can use quickcache, that does not rely on a hashmap lookup
@@ -656,13 +609,8 @@
     // 1.) Update other
 
     // Get a list of all references, insert into virtual doubles
-<<<<<<< HEAD
     if(!virtualDoubles.other.empty()){
         auto list = ensureOtherOrderedCacheList(reference);
-=======
-    if(!virtualDoubles_other.empty()){
-        auto list = ensure_other_cache_component(current_other);
->>>>>>> 0e09b8eb
         auto* list_data = list->data();
         const size_t count = virtualDoubles.other.size();
         for(size_t i = 0; i < count; ++i) {
