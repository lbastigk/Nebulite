#pragma once

// NEBULITE INVOKE CLASS
/*

Invoke is used for interactions between objects currently in memory (on/near screen)
Since a 3x3 Display Resolution grid is loaded at each time, the headup
should be minimal as the usual resolution planned is about 16x16 objects on screen

Each object is able to send an invoke that is checked against each other invoke for an action. 

The following is provided to each invoke: 
- SELF
  used to manipulate itself
- OTHER
  used to manipulate the other object
  e.G. self is a solid block with the invoke, other is a moving object
  other.canMove.Left/Right... can be used to tell the object it cant move into the solid object
- GLOBAL
  count how many wolfes were killed
  keep track of quest stages: e.g. on pickup, send an invoke to modify quest stage
- FUNCTIONCALLS
  used to call functions in the maintree to manipulate the game
  e.g.: "echo Invoke Activated!"
  e.g.: "env-deload", "env-load ./Resources/Levels/stage_$($(global.currentStage)+1)"
- TOPIC
  Each Renderobject subscribes to certain topics. Each invoke itself represents one topic.
  For instance, it is possible to add the gravity invoke to an object OBJ1 but not subscribe to it,
  Meaning that other objects with subscription are attracted to OBJ1, but OBJ1 stays in place.
  Or one might only subscribe the player/npcs to the HitBox invokes, reducing the number of hitbox checks.


This also allows to store stuff for other objects to change that are currently not in memory
Like global.levelstate or similiar

*/

//-----------------------------------------
//  88888888888 .d88888b.  8888888b.   .d88888b.  
//      888    d88P" "Y88b 888  "Y88b d88P" "Y88b 
//      888    888     888 888    888 888     888 
//      888    888     888 888    888 888     888 
//      888    888     888 888    888 888     888 
//      888    888     888 888    888 888     888 
//      888    Y88b. .d88P 888  .d88P Y88b. .d88P 
//      888     "Y88888P"  8888888P"   "Y88888P"  
//    
//--------------------------------------------------
// TODO: 
// - threadable local invokes
//   Inside Environment/ROC, reinsert batches for threading
//   but small batchsize, 10 perhaps?
// - local functioncalls for Renderobject:
//   each Renderobject with a tree to functions like:
//   - Position-text
//   - addChildren
//   - removeChildren
//   - reloadInvokes
//   - addInvoke
//   - removeAllInvokes
//--------------------------------------------------

//-----------------------------------------
// THREADING SETTINGS

// Size of Batches
#define THREADED_MIN_BATCHSIZE 200  // Based on benchmark tests. Last check: 2025-07

// General Includes
#include <string>
#include <string_view>
#include <vector>
#include <deque>
#include <shared_mutex>

// Local
#include "tinyexpr.h"
#include "JSON.h"

<<<<<<< HEAD
// Keywords for resolving: $(1+1) , $(global.time.t) , ...
#define InvokeResolveKeyword '$'
#define InvokeResolveKeywordWithOpenParanthesis "$("
=======

>>>>>>> 8e22994b
namespace Nebulite{

// Forward declaration of RenderObject
class RenderObject;
class Invoke{
public:
    //--------------------------------------------
    // Class-Specific Structures:

    // Wrapper for
    class EvaluationString {
    private:
        std::string data;
        bool containsEvaluationChar = false;

        void updateFlag() {
            containsEvaluationChar = data.find('$') != std::string::npos;
        }
    public:
        //----------------------------------------------
        // Special Member Functions

        // Default constructor
        EvaluationString() : data(""), containsEvaluationChar(false) {}

        // Constructor from std::string
        EvaluationString(const std::string& str) : data(str) {
            updateFlag();
        }

        // Constructor from const char*
        EvaluationString(const char* str) : data(str) {
            updateFlag();
        }

        // Copy
        EvaluationString(const EvaluationString& other) : 
          data(other.data), 
          containsEvaluationChar(other.containsEvaluationChar) 
          {}

        // Move constructor
        EvaluationString(EvaluationString&& other) noexcept : data(std::move(other.data)) {
            updateFlag();
        }

        // Copy assignment
        EvaluationString& operator=(const EvaluationString& other) {
            if (this != &other) {
                data = other.data;
                containsEvaluationChar = other.containsEvaluationChar;
            }
            return *this;
        }

        // Move assignment
        EvaluationString& operator=(EvaluationString&& other) noexcept {
            if (this != &other) {
                data = std::move(other.data);
                containsEvaluationChar = other.containsEvaluationChar;
            }
            return *this;
        }

        //----------------------------------------------
        // General

        //Access underlying string
        const std::string& str() const {
            return data;
        }
        std::string_view view() const {
            return data;
        }



        // Check if it contains '$'
        bool toEvaluate() const {
            return containsEvaluationChar;
        }

        // Allow assignment from std::string
        EvaluationString& operator=(const std::string& str) {
            data = str;
            updateFlag();
            return *this;
        }

        // Allow assignment from const char*
        EvaluationString& operator=(const char* str) {
            data = str;
            updateFlag();
            return *this;
        }

        // Cast to String should NOT be allowed
        // This loses information and should only be done manually if actually intended
        operator std::string() const = delete;

        bool empty(){
          return data.empty();
        }
      };


    struct Node {
      // Each expression is pre-processed using a Tree build of Nodes
      // Each node is a part of the expression:
      // - Literal:     "this is a literal"
      // - Variable:    "$(global.time.t)"
      // - Mix_eval:    "$(1+$(global.time.t))"
      // - Mix_no_eval: "The time is: $(global.time.t)"
      //
      // Type Mix indicates Children!
      //
      // Example, say self.variable = 2
      // 
      // Version 1: Mix_eval
      // $($(self.variable) + 1)
      // Root has a $(...)
      // - children_1 : text = self.variable, type = Variable
      // - children_2 : text = " + 1",        type = Literal
      // Result: "3"
      //
      //
      // Version 1: Mix_no_eval
      // $(self.variable) + 1
      // Root has no $(...)
      // - children[0] : text = self.variable, type = Variable
      // - children[1] : text = " + 1",        type = Literal
      // Result: "2 + 1"
      enum class Type {
          Literal,      // Plain text
          Variable,     // $(self.value) or similar
          Mix_eval,     // An expression like $($(self.var) + 1), must evaluate entire subtree
          Mix_no_eval   // A mix of variables and literals, but not wrapped in $(...), just concatenate
      };
      Type type = Type::Literal;
      std::string text;
      std::vector<std::shared_ptr<Nebulite::Invoke::Node>> children; // for nested variables (if Expr)

      // Context on what data resource is taken from
      enum class ContextType { None, Self, Other, Global, Resources };
      ContextType context = ContextType::None;

      // Cast type. E.g.: $f(...) or $i(...)
      enum class CastType { None, Float, Int };
      CastType cast = CastType::None;

      // doc[key] being used
      std::string key;

      // If the node contains just a number: $(100)
      bool isNumericLiteral = false;

      // Making evaluation faster by checking if a parent would evaluate this node:
      // e.g.: $(1 + $(2 + 3))
      // makes sure that the inner $(2+3) expression is not resolved:
      // $(1 + 5.0000)  -> BAD, total calls for expr is 2
      // $(1 + (2 + 3)) -> BETTER. only one call
      bool insideEvalParent = false;

      
    };
    

    // Entry describing:
    // doc[key] = f(key,docs)
    // e.g.:
    // doc["var"] = doc["var"] * ( global[inner.otherVar] + 1)
    // is:
    // { 
    //    changeType : "multiply"
    //    key : "var"
    //    value : "$( $(global.inner.otherVar) + 1 )"
    // }
    #define USE_EVAL_STR 0
    struct InvokeTriple {
        enum class ChangeType {set,add,multiply,concat};
        ChangeType changeType;
<<<<<<< HEAD
        std::string key;
        std::string value;
        bool valueContainsResolveKeyword = true;
=======
        std::string key;        // Might be helpful to allow key being an evaluationString as well.
        EvaluationString value;
>>>>>>> 8e22994b
    };

    // Full entry consisting of:
    // - topic
    // - who self is
    // - logical argument (if-condition)
    // - invoke triples to self
    // - invoke triples to other
    // - invoke triples to global
    // - if invoke is global (broadcast topic)
    struct InvokeEntry{
        std::string topic = "all";
        std::shared_ptr<RenderObject> selfPtr;      // store self
        std::string logicalArg;                     // e.g. $($(self.posX) > $(other.posY))
        std::vector<InvokeTriple> invokes_self;     // vector : key-value pair
        std::vector<InvokeTriple> invokes_other;
        std::vector<InvokeTriple> invokes_global;
        std::vector<std::string> functioncalls;     // function calls, e.g. load, save etc
        bool isGlobal = true;
    };

    //--------------------------------------------
    // General

    Invoke();

    // Setting up invoke by linking it to a global doc
    void linkGlobal(Nebulite::JSON& globalDocPtr){global = &globalDocPtr;}
    
    // Linking invoke to global queue for function calls
    void linkQueue(std::deque<std::string>& queue){tasks = &queue;}

    // Clearing all entries
    void clear();

    //--------------------------------------------
    // Getting

    // Global doc pointer
    Nebulite::JSON* getGlobalPointer(){return global;};

    // Global queue
    std::deque<std::string>* getQueue(){return tasks;};
    
    //--------------------------------------------
    // Send/Listen

    // Broadcast an invoke to other renderobjects to listen
    // Comparable to a radio, broadcasting on certain frequency determined by the string topic:
    void broadcast(const std::shared_ptr<Nebulite::Invoke::InvokeEntry>& toAppend);

    // Listen to a topic
    // Checks an object against all available invokes to a topic.
    // True pairs are put into a vector for later evaluation
    void listen(const std::shared_ptr<Nebulite::RenderObject>& obj,std::string topic);

    //--------------------------------------------
    // Value checks

    // Check if cmd is true compared to other object
    bool isTrueGlobal(const std::shared_ptr<Nebulite::Invoke::InvokeEntry>& cmd, const std::shared_ptr<RenderObject>& otherObj);

    // Check if local invoke is true
    // Same as isTrueGlobal, but using self for linkage to other
    // Might be helpful to use an empty doc here to supress any value from other being true
    bool isTrueLocal(const std::shared_ptr<Nebulite::Invoke::InvokeEntry>& cmd);


    //--------------------------------------------
    // Updating

    // Updating self-other-pairs of invokes
    void update();
    
    // Same as updateGlobal, but without an other-object
    // Self is used as reference to other.
    void updateLocal(const std::shared_ptr<Nebulite::Invoke::InvokeEntry>& cmd_self);

    // Sets new value
    // Call representing functions of ChangeType in order to safely modify the document
    void updateValueOfKey(
      Nebulite::Invoke::InvokeTriple::ChangeType type, 
      const std::string& key, 
      const std::string& valStr, 
      Nebulite::JSON *doc
    );

    // same as resolveVars, but only using global variables. Self and other are linked to empty docs
    std::string resolveGlobalVars(const EvaluationString& input);

private:
    //----------------------------------------------------------------
    // General Variables

    // Documents
    Nebulite::JSON emptyDoc;          // Linking an empty doc is needed for some functions
    Nebulite::JSON* global = nullptr; // Linkage to global doc

    // pointer to queue
    std::deque<std::string>* tasks = nullptr; 

    // Mutex lock for tasks
    mutable std::recursive_mutex tasks_lock;

    //----------------------------------------------------------------
    // TinyExpr

    // Custom TinyExpr functions
    class expr_custom{
    public:
        static double gt(double a, double b) {return a > b;}
        static double lt(double a, double b) {return a < b;}
        static double geq(double a, double b) {return a >= b;}
        static double leq(double a, double b) {return a <= b;}
        
        static double eq(double a, double b){return a == b;}
        static double neq(double a, double b){return a != b;}

        static double logical_and(double a, double b){return a && b;}
        static double logical_or(double a, double b){return a || b;}
        static double logical_not(double a){return !a;}
    };
    //absl::flat_hash_map<std::string, te_expr*> expr_cache;
    std::vector<te_variable> vars;


    //----------------------------------------------------------------
    // Hashmaps and vectors

    // Current and next commands
    // cmds["topic"][]
    absl::flat_hash_map<
      std::string, 
      std::vector<
        std::shared_ptr<Nebulite::Invoke::InvokeEntry>
      >
    > globalcommands;

    absl::flat_hash_map<
      std::string, 
      std::vector<
        std::shared_ptr<Nebulite::Invoke::InvokeEntry>
      >
    > globalcommandsBuffer; 

    // All pairs of last listen
    std::vector<
      std::vector<
        std::pair<
          std::shared_ptr<Nebulite::Invoke::InvokeEntry>,
          std::shared_ptr<Nebulite::RenderObject>
        >
      >
    > pairs_threadsafe;

    // Map for each Tree
    std::shared_mutex exprTreeMutex;
    absl::flat_hash_map<std::string_view, std::shared_ptr<Nebulite::Invoke::Node>> exprTree;

    
    //----------------------------------------------------------------
    // Private functions

    void updateVectorOfInvokeTriples(std::vector<Nebulite::Invoke::InvokeTriple> *vectorInvokeTriples, JSON *self, JSON *other, JSON *global, JSON *docToManipulate);

    // Runs all entries in an invoke with self and other given
    void updatePair(const std::shared_ptr<Nebulite::Invoke::InvokeEntry>& cmd_self, const std::shared_ptr<RenderObject>& Obj_other);

    // Evaluating expression with already replaced self/other/global etc. relations
    double evaluateExpression(const std::string& expr);

    // Resolving self/other/global references
    std::string resolveVars(const Nebulite::Invoke::EvaluationString& input, Nebulite::JSON *self, Nebulite::JSON *other, Nebulite::JSON *global);
    
    // Main function for turning a string expression into a Node Tree
    std::shared_ptr<Nebulite::Invoke::Node> expressionToTree(const std::string& input);

    // turn nodes that hold just constant to evaluate into text
    // e.g. $(1+1) is turned into 2.000...
    void foldConstants(const std::shared_ptr<Nebulite::Invoke::Node>& node);

    // Helper funtion for evaluateNode for parsing 
    std::shared_ptr<Nebulite::Invoke::Node> parseNext(const std::string& input, size_t& i);

    // Take a pre-processed node and resolve all expressions and vars of this and nodes below
    //
    // Examples:
    // $($(global.constants.pi) + 1)  -> 4.141..
    //   $(global.constants.pi) + 1   -> 3.141... + 1
    // Time is: $(global.time.t)      -> Time is: 11.01
    std::string evaluateNode(const std::shared_ptr<Nebulite::Invoke::Node>& nodeptr,Nebulite::JSON *self,Nebulite::JSON *other,Nebulite::JSON *global,bool insideEvalParent);

    // Helper function for accessing a variable from self/other/global/Resources
    std::string nodeVariableAccess(const std::shared_ptr<Nebulite::Invoke::Node>& nodeptr,Nebulite::JSON *self,Nebulite::JSON *other,Nebulite::JSON *global,bool insideEvalParent);
};
}<|MERGE_RESOLUTION|>--- conflicted
+++ resolved
@@ -77,13 +77,9 @@
 #include "tinyexpr.h"
 #include "JSON.h"
 
-<<<<<<< HEAD
 // Keywords for resolving: $(1+1) , $(global.time.t) , ...
 #define InvokeResolveKeyword '$'
 #define InvokeResolveKeywordWithOpenParanthesis "$("
-=======
-
->>>>>>> 8e22994b
 namespace Nebulite{
 
 // Forward declaration of RenderObject
@@ -265,14 +261,9 @@
     struct InvokeTriple {
         enum class ChangeType {set,add,multiply,concat};
         ChangeType changeType;
-<<<<<<< HEAD
         std::string key;
         std::string value;
         bool valueContainsResolveKeyword = true;
-=======
-        std::string key;        // Might be helpful to allow key being an evaluationString as well.
-        EvaluationString value;
->>>>>>> 8e22994b
     };
 
     // Full entry consisting of:
